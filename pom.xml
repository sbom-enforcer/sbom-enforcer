<?xml version="1.0" encoding="UTF-8"?>
<!-- tag::license[]
  ~
  ~ Copyright © 2025 Christian Grobmeier, Piotr P. Karwasz
  ~
  ~ Licensed under the Apache License, Version 2.0 (the "License");
  ~ you may not use this file except in compliance with the License.
  ~ You may obtain a copy of the License at
  ~
  ~     https://apache.org/licenses/LICENSE-2.0
  ~
  ~ Unless required by applicable law or agreed to in writing, software
  ~ distributed under the License is distributed on an "AS IS" BASIS,
  ~ WITHOUT WARRANTIES OR CONDITIONS OF ANY KIND, either express or implied.
  ~ See the License for the specific language governing permissions and
  ~ limitations under the License.
  ~
  ~ end::license[] -->
<project xmlns="http://maven.apache.org/POM/4.0.0" xmlns:xsi="http://www.w3.org/2001/XMLSchema-instance" xsi:schemaLocation="http://maven.apache.org/POM/4.0.0 http://maven.apache.org/xsd/maven-4.0.0.xsd">
  <modelVersion>4.0.0</modelVersion>

  <groupId>io.github.sbom-enforcer</groupId>
  <artifactId>sbom-enforcer-parent</artifactId>
  <version>${revision}</version>
  <packaging>pom</packaging>

  <name>SBOM Enforcer Parent</name>
  <url>https://sbom-enforcer.github.io</url>
  <inceptionYear>2025</inceptionYear>

  <organization>
    <name>SBOM Enforcer Project</name>
    <url>https://github.com/sbom-enforcer</url>
  </organization>

  <licenses>
    <license>
      <name>Apache-2.0</name>
      <url>https://apache.org/licenses/LICENSE-2.0</url>
      <distribution>repo</distribution>
    </license>
  </licenses>

  <developers>
    <developer>
      <id>pkarwasz</id>
      <name>Piotr P. Karwasz</name>
      <email>piotr@pom.copernik.eu</email>
      <timezone>Europe/Warsaw</timezone>
    </developer>
    <developer>
      <id>grobmeier</id>
      <name>Christian Grobmeier</name>
      <email>grobmeier@apache.org</email>
      <timezone>Europe/Berlin</timezone>
    </developer>
  </developers>

  <modules>
    <module>maven-plugin</module>
  </modules>

  <scm child.scm.connection.inherit.append.path="false" child.scm.developerConnection.inherit.append.path="false" child.scm.url.inherit.append.path="false">
    <connection>scm:git:https://github.com/sbom-enforcer/sbom-enforcer.git</connection>
    <developerConnection>scm:git:git@github.com:sbom-enforcer/sbom-enforcer.git</developerConnection>
    <url>https://github.com/sbom-enforcer/sbom-enforcer</url>
  </scm>

  <issueManagement>
    <system>Github issues</system>
    <url>https://github.com/sbom-enforcer/sbom-enforcer/issues</url>
  </issueManagement>

  <ciManagement>
    <system>GitHub Actions</system>
    <url>https://github.com/sbom-enforcer/sbom-enforcer/actions</url>
  </ciManagement>

  <distributionManagement>
    <repository>
      <id>central</id>
      <name>Central Repository</name>
      <url>https://repo.maven.apache.org/maven2</url>
    </repository>
    <site>
      <id>site</id>
      <name>Website</name>
      <url>https://sbom-enforcer.github.io</url>
    </site>
  </distributionManagement>

  <properties>
    <maven.compiler.release>17</maven.compiler.release>
    <project.build.sourceEncoding>UTF-8</project.build.sourceEncoding>
<<<<<<< HEAD
    <revision>0.1.0</revision>
=======
    <revision>0.2.0</revision>
>>>>>>> 75693c99

    <!-- `bnd-maven-plugin` 7.x requires a Maven version `3.8.1` or higher -->
    <javaBuildVersion>17</javaBuildVersion>
    <minimalMavenBuildVersion>3.8.1</minimalMavenBuildVersion>

    <!-- Enable reproducible builds -->
<<<<<<< HEAD
    <project.build.outputTimestamp>2025-04-13T14:18:46Z</project.build.outputTimestamp>
=======
    <project.build.outputTimestamp>2025-04-28T16:59:43Z</project.build.outputTimestamp>
>>>>>>> 75693c99

    <!-- Disable maven-site-plugin deploy -->
    <maven.site.deploy.skip>true</maven.site.deploy.skip>

    <!-- Maven plugin dependencies -->
    <error_prone.version>2.38.0</error_prone.version>
    <findsecbugs-plugin.version>1.14.0</findsecbugs-plugin.version>
    <palantir-java-format.version>2.63.0</palantir-java-format.version>

    <!-- Maven plugin versions -->
    <apache-jar-resource-bundle.version>1.5</apache-jar-resource-bundle.version>
    <apache-rat-plugin.version>0.16.1</apache-rat-plugin.version>
    <bnd-baseline-maven-plugin.version>7.1.0</bnd-baseline-maven-plugin.version>
    <build-helper-maven-plugin.version>3.6.0</build-helper-maven-plugin.version>
    <central-publishing-maven-plugin.version>0.7.0</central-publishing-maven-plugin.version>
    <commons-codec.version>1.18.0</commons-codec.version>
    <cyclonedx-maven-plugin.version>2.9.1</cyclonedx-maven-plugin.version>
    <flatten-maven-plugin.version>1.7.0</flatten-maven-plugin.version>
    <jacoco-maven-plugin.version>0.8.13</jacoco-maven-plugin.version>
    <log4j-changelog-maven-plugin.version>0.9.0</log4j-changelog-maven-plugin.version>
    <maven-artifact-plugin.version>3.6.0</maven-artifact-plugin.version>
    <maven-clean-plugin.version>3.4.1</maven-clean-plugin.version>
    <maven-compiler-plugin.version>3.14.0</maven-compiler-plugin.version>
    <maven-deploy-plugin.version>3.1.4</maven-deploy-plugin.version>
    <maven-enforcer-plugin.version>3.5.0</maven-enforcer-plugin.version>
    <maven-gpg-plugin.version>3.2.7</maven-gpg-plugin.version>
    <maven-install-plugin.version>3.1.4</maven-install-plugin.version>
    <maven-jar-plugin.version>3.4.2</maven-jar-plugin.version>
    <maven-javadoc-plugin.version>3.11.2</maven-javadoc-plugin.version>
    <maven-plugin-plugin.version>3.15.1</maven-plugin-plugin.version>
    <maven-remote-resources-plugin.version>3.3.0</maven-remote-resources-plugin.version>
    <maven-resources-plugin.version>3.3.1</maven-resources-plugin.version>
    <maven-source-plugin.version>3.3.1</maven-source-plugin.version>
    <maven-surefire-plugin.version>3.5.3</maven-surefire-plugin.version>
    <spotbugs-maven-plugin.version>4.9.3.0</spotbugs-maven-plugin.version>
    <spotless-maven-plugin.version>2.44.4</spotless-maven-plugin.version>

    <!-- Dependency versions -->
    <assertj.version>3.27.3</assertj.version>
    <junit.version>5.11.4</junit.version>
    <maven-plugin-annotations.version>3.15.1</maven-plugin-annotations.version>
    <osgi-annotation-bundle.version>2.0.0</osgi-annotation-bundle.version>
    <osgi-annotation-versioning.version>1.1.2</osgi-annotation-versioning.version>
    <slf4j.version>2.0.17</slf4j.version>
    <spotbugs-annotations.version>4.9.3</spotbugs-annotations.version>
    <!--
      ~ Dependencies provided by Maven.
      ~
      ~ Baseline: Maven 3.9.x
      -->
    <maven.version>3.9.9</maven.version>
    <maven-resolver.version>1.9.22</maven-resolver.version>
    <!-- Pinned transitive versions -->
    <jackson.version>2.19.0</jackson.version>

    <!-- Dummy version will be updated by parse-version mojo -->
    <parsedVersion.majorVersion />
    <parsedVersion.minorVersion />

    <!-- Maven plugins version -->
    <asciidoctor-parser-doxia-module.version>3.2.0</asciidoctor-parser-doxia-module.version>
    <maven-site-plugin.version>3.21.0</maven-site-plugin.version>
    <maven-project-info-reports-plugin.version>3.9.0</maven-project-info-reports-plugin.version>
  </properties>

  <dependencyManagement>
    <dependencies>

      <dependency>
        <groupId>org.assertj</groupId>
        <artifactId>assertj-core</artifactId>
        <version>${assertj.version}</version>
      </dependency>

      <dependency>
        <groupId>commons-codec</groupId>
        <artifactId>commons-codec</artifactId>
        <version>${commons-codec.version}</version>
      </dependency>

      <dependency>
        <groupId>org.apache.httpcomponents</groupId>
        <artifactId>httpclient</artifactId>
        <version>4.5.14</version>
      </dependency>

      <dependency>
        <groupId>org.apache.maven</groupId>
        <artifactId>maven-artifact</artifactId>
        <version>${maven.version}</version>
      </dependency>

      <dependency>
        <groupId>org.apache.maven</groupId>
        <artifactId>maven-core</artifactId>
        <version>${maven.version}</version>
      </dependency>

      <dependency>
        <groupId>org.apache.maven</groupId>
        <artifactId>maven-plugin-api</artifactId>
        <version>${maven.version}</version>
      </dependency>

      <dependency>
        <groupId>org.apache.maven.plugin-tools</groupId>
        <artifactId>maven-plugin-annotations</artifactId>
        <version>${maven-plugin-annotations.version}</version>
        <scope>provided</scope>
      </dependency>

      <dependency>
        <groupId>org.apache.maven.resolver</groupId>
        <artifactId>maven-resolver-api</artifactId>
        <version>${maven-resolver.version}</version>
      </dependency>

      <dependency>
        <groupId>org.apache.maven.resolver</groupId>
        <artifactId>maven-resolver-spi</artifactId>
        <version>${maven-resolver.version}</version>
      </dependency>

      <dependency>
        <groupId>org.apache.maven.resolver</groupId>
        <artifactId>maven-resolver-impl</artifactId>
        <version>${maven-resolver.version}</version>
      </dependency>

      <dependency>
        <groupId>org.apache.maven.resolver</groupId>
        <artifactId>maven-resolver-util</artifactId>
        <version>${maven-resolver.version}</version>
      </dependency>

      <dependency>
        <groupId>org.apache.maven.resolver</groupId>
        <artifactId>maven-resolver-connector-basic</artifactId>
        <version>${maven-resolver.version}</version>
      </dependency>

      <dependency>
        <groupId>org.apache.maven.resolver</groupId>
        <artifactId>maven-resolver-transport-http</artifactId>
        <version>${maven-resolver.version}</version>
      </dependency>

      <dependency>
        <groupId>org.osgi</groupId>
        <artifactId>org.osgi.annotation.bundle</artifactId>
        <version>${osgi-annotation-bundle.version}</version>
      </dependency>

      <dependency>
        <groupId>org.osgi</groupId>
        <artifactId>org.osgi.annotation.versioning</artifactId>
        <version>${osgi-annotation-versioning.version}</version>
      </dependency>

      <dependency>
        <groupId>org.slf4j</groupId>
        <artifactId>slf4j-api</artifactId>
        <version>${slf4j.version}</version>
      </dependency>

      <dependency>
        <groupId>org.slf4j</groupId>
        <artifactId>slf4j-nop</artifactId>
        <version>${slf4j.version}</version>
      </dependency>

      <dependency>
        <groupId>com.github.spotbugs</groupId>
        <artifactId>spotbugs-annotations</artifactId>
        <version>${spotbugs-annotations.version}</version>
      </dependency>

      <dependency>
        <groupId>com.fasterxml.jackson</groupId>
        <artifactId>jackson-bom</artifactId>
        <version>${jackson.version}</version>
        <type>pom</type>
        <scope>import</scope>
      </dependency>

      <dependency>
        <groupId>org.junit</groupId>
        <artifactId>junit-bom</artifactId>
        <version>5.12.2</version>
        <type>pom</type>
        <scope>import</scope>
      </dependency>

      <dependency>
        <groupId>org.mockito</groupId>
        <artifactId>mockito-bom</artifactId>
        <version>5.17.0</version>
        <type>pom</type>
        <scope>import</scope>
      </dependency>

    </dependencies>
  </dependencyManagement>

  <build>
    <pluginManagement>
      <plugins>

        <plugin>
          <groupId>org.apache.rat</groupId>
          <artifactId>apache-rat-plugin</artifactId>
          <version>${apache-rat-plugin.version}</version>
        </plugin>

        <plugin>
          <groupId>biz.aQute.bnd</groupId>
          <artifactId>bnd-baseline-maven-plugin</artifactId>
          <version>${bnd-baseline-maven-plugin.version}</version>
        </plugin>

        <plugin>
          <groupId>org.codehaus.mojo</groupId>
          <artifactId>build-helper-maven-plugin</artifactId>
          <version>${build-helper-maven-plugin.version}</version>
        </plugin>

        <plugin>
          <groupId>org.sonatype.central</groupId>
          <artifactId>central-publishing-maven-plugin</artifactId>
          <version>${central-publishing-maven-plugin.version}</version>
        </plugin>

        <plugin>
          <groupId>org.cyclonedx</groupId>
          <artifactId>cyclonedx-maven-plugin</artifactId>
          <version>${cyclonedx-maven-plugin.version}</version>
        </plugin>

        <plugin>
          <groupId>org.codehaus.mojo</groupId>
          <artifactId>flatten-maven-plugin</artifactId>
          <version>${flatten-maven-plugin.version}</version>
        </plugin>

        <plugin>
          <groupId>org.jacoco</groupId>
          <artifactId>jacoco-maven-plugin</artifactId>
          <version>${jacoco-maven-plugin.version}</version>
        </plugin>

        <plugin>
          <groupId>org.apache.logging.log4j</groupId>
          <artifactId>log4j-changelog-maven-plugin</artifactId>
          <version>${log4j-changelog-maven-plugin.version}</version>
        </plugin>

        <plugin>
          <groupId>org.apache.maven.plugins</groupId>
          <artifactId>maven-artifact-plugin</artifactId>
          <version>${maven-artifact-plugin.version}</version>
        </plugin>

        <plugin>
          <groupId>org.apache.maven.plugins</groupId>
          <artifactId>maven-clean-plugin</artifactId>
          <version>${maven-clean-plugin.version}</version>
        </plugin>

        <plugin>
          <groupId>org.apache.maven.plugins</groupId>
          <artifactId>maven-compiler-plugin</artifactId>
          <version>${maven-compiler-plugin.version}</version>
        </plugin>

        <plugin>
          <groupId>org.apache.maven.plugins</groupId>
          <artifactId>maven-deploy-plugin</artifactId>
          <version>${maven-deploy-plugin.version}</version>
        </plugin>

        <plugin>
          <groupId>org.apache.maven.plugins</groupId>
          <artifactId>maven-enforcer-plugin</artifactId>
          <version>${maven-enforcer-plugin.version}</version>
        </plugin>

        <plugin>
          <groupId>org.apache.maven.plugins</groupId>
          <artifactId>maven-gpg-plugin</artifactId>
          <version>${maven-gpg-plugin.version}</version>
        </plugin>

        <plugin>
          <groupId>org.apache.maven.plugins</groupId>
          <artifactId>maven-install-plugin</artifactId>
          <version>${maven-install-plugin.version}</version>
        </plugin>

        <plugin>
          <groupId>org.apache.maven.plugins</groupId>
          <artifactId>maven-jar-plugin</artifactId>
          <version>${maven-jar-plugin.version}</version>
        </plugin>

        <plugin>
          <groupId>org.apache.maven.plugins</groupId>
          <artifactId>maven-javadoc-plugin</artifactId>
          <version>${maven-javadoc-plugin.version}</version>
          <configuration>
            <notimestamp>true</notimestamp>
          </configuration>
        </plugin>

        <plugin>
          <groupId>org.apache.maven.plugins</groupId>
          <artifactId>maven-plugin-plugin</artifactId>
          <version>${maven-plugin-plugin.version}</version>
        </plugin>

        <plugin>
          <groupId>org.apache.maven.plugins</groupId>
          <artifactId>maven-project-info-reports-plugin</artifactId>
          <version>${maven-project-info-reports-plugin.version}</version>
        </plugin>

        <plugin>
          <groupId>org.apache.maven.plugins</groupId>
          <artifactId>maven-remote-resources-plugin</artifactId>
          <version>${maven-remote-resources-plugin.version}</version>
        </plugin>

        <plugin>
          <groupId>org.apache.maven.plugins</groupId>
          <artifactId>maven-resources-plugin</artifactId>
          <version>${maven-resources-plugin.version}</version>
        </plugin>

        <plugin>
          <groupId>org.apache.maven.plugins</groupId>
          <artifactId>maven-source-plugin</artifactId>
          <version>${maven-source-plugin.version}</version>
        </plugin>

        <plugin>
          <groupId>org.apache.maven.plugins</groupId>
          <artifactId>maven-surefire-plugin</artifactId>
          <version>${maven-surefire-plugin.version}</version>
        </plugin>

        <plugin>
          <groupId>com.github.spotbugs</groupId>
          <artifactId>spotbugs-maven-plugin</artifactId>
          <version>${spotbugs-maven-plugin.version}</version>
        </plugin>

        <plugin>
          <groupId>com.diffplug.spotless</groupId>
          <artifactId>spotless-maven-plugin</artifactId>
          <version>${spotless-maven-plugin.version}</version>
        </plugin>

      </plugins>
    </pluginManagement>

    <plugins>

      <plugin>
        <groupId>org.apache.rat</groupId>
        <artifactId>apache-rat-plugin</artifactId>
        <executions>
          <execution>
            <goals>
              <goal>check</goal>
            </goals>
            <phase>verify</phase>
            <configuration>
              <consoleOutput>true</consoleOutput>
              <!-- Files which should be considered binary -->
              <excludes>
                <exclude>.java-version</exclude>
              </excludes>
            </configuration>
          </execution>
        </executions>
      </plugin>

      <!-- populate the `parsedVersion` property -->
      <plugin>
        <groupId>org.codehaus.mojo</groupId>
        <artifactId>build-helper-maven-plugin</artifactId>
        <executions>
          <execution>
            <id>parse-version</id>
            <goals>
              <goal>parse-version</goal>
            </goals>
            <phase>validate</phase>
          </execution>
        </executions>
      </plugin>

      <plugin>
        <groupId>org.cyclonedx</groupId>
        <artifactId>cyclonedx-maven-plugin</artifactId>
        <executions>
          <execution>
            <id>generate-sbom</id>
            <goals>
              <goal>makeBom</goal>
            </goals>
            <phase>package</phase>
          </execution>
        </executions>
      </plugin>

      <plugin>
        <groupId>org.jacoco</groupId>
        <artifactId>jacoco-maven-plugin</artifactId>
        <executions>
          <execution>
            <id>prepare-jacoco-agent</id>
            <goals>
              <goal>prepare-agent</goal>
            </goals>
            <configuration>
              <propertyName>jacoco.command</propertyName>
            </configuration>
          </execution>
          <execution>
            <id>report-test-coverage</id>
            <goals>
              <goal>report</goal>
            </goals>
          </execution>
        </executions>
      </plugin>

      <plugin>
        <groupId>org.apache.maven.plugins</groupId>
        <artifactId>maven-compiler-plugin</artifactId>
        <configuration>
          <release>${maven.compiler.release}</release>
          <source>${maven.compiler.release}</source>
          <target>${maven.compiler.release}</target>
          <encoding>UTF-8</encoding>
          <parameters>true</parameters>
          <compilerArgs>
            <arg>-Xlint:all</arg>
            <arg>-XDcompilePolicy=simple</arg>
            <arg>-Xplugin:ErrorProne</arg>
            <arg>--should-stop=ifError=FLOW</arg>
          </compilerArgs>
          <annotationProcessorPaths>
            <path>
              <groupId>com.google.errorprone</groupId>
              <artifactId>error_prone_core</artifactId>
              <version>${error_prone.version}</version>
            </path>
          </annotationProcessorPaths>
        </configuration>
      </plugin>

      <plugin>
        <groupId>org.apache.maven.plugins</groupId>
        <artifactId>maven-deploy-plugin</artifactId>
        <inherited>false</inherited>
        <configuration>
          <skip>true</skip>
        </configuration>
      </plugin>

      <plugin>
        <groupId>org.apache.maven.plugins</groupId>
        <artifactId>maven-enforcer-plugin</artifactId>
        <dependencies>
          <dependency>
            <groupId>de.skuzzle.enforcer</groupId>
            <artifactId>restrict-imports-enforcer-rule</artifactId>
            <version>2.6.1</version>
          </dependency>
        </dependencies>
        <executions>
          <execution>
            <id>validate-build-environment</id>
            <goals>
              <goal>enforce</goal>
            </goals>
            <configuration>
              <rules>
                <dependencyConvergence />
                <requireJavaVersion>
                  <version>${javaBuildVersion}</version>
                </requireJavaVersion>
                <requireMavenVersion>
                  <version>${minimalMavenBuildVersion}</version>
                </requireMavenVersion>
                <RestrictImports>
                  <reason>Expand all wildcard imports</reason>
                  <bannedImport>**.'*'</bannedImport>
                </RestrictImports>
              </rules>
            </configuration>
          </execution>
          <!-- Will be overridden in the `release` profile -->
          <execution>
            <id>enforce-no-snapshots</id>
            <goals>
              <goal>enforce</goal>
            </goals>
            <configuration>
              <rules>
                <requireSnapshotVersion>
                  <message>A release must use the `release` profile</message>
                </requireSnapshotVersion>
              </rules>
              <fail>true</fail>
            </configuration>
          </execution>
        </executions>
      </plugin>

      <plugin>
        <groupId>org.apache.maven.plugins</groupId>
        <artifactId>maven-remote-resources-plugin</artifactId>
        <executions>
          <execution>
            <id>process-resource-bundles</id>
            <goals>
              <goal>process</goal>
            </goals>
            <configuration>
              <resourceBundles>
                <resourceBundle>org.apache.apache.resources:apache-jar-resource-bundle:${apache-jar-resource-bundle.version}</resourceBundle>
              </resourceBundles>
            </configuration>
          </execution>
        </executions>
      </plugin>

      <plugin>
        <groupId>org.apache.maven.plugins</groupId>
        <artifactId>maven-surefire-plugin</artifactId>
        <configuration>
          <argLine>@{jacoco.command}</argLine>
          <!-- Using module path while running tests causes `IllegalAccess` exceptions.
               We relax that constraint for tests and use class path there. -->
          <useModulePath>false</useModulePath>
        </configuration>
      </plugin>

      <plugin>
        <groupId>com.github.spotbugs</groupId>
        <artifactId>spotbugs-maven-plugin</artifactId>
        <dependencies>
          <dependency>
            <groupId>com.h3xstream.findsecbugs</groupId>
            <artifactId>findsecbugs-plugin</artifactId>
            <version>${findsecbugs-plugin.version}</version>
          </dependency>
        </dependencies>
        <executions>
          <execution>
            <id>spotbugs</id>
            <goals>
              <goal>check</goal>
            </goals>
            <phase>verify</phase>
            <configuration>
              <excludeFilterFile>${maven.multiModuleProjectDirectory}/spotbugs-exclude.xml</excludeFilterFile>
              <fork>false</fork>
            </configuration>
          </execution>
        </executions>
      </plugin>

      <plugin>
        <groupId>com.diffplug.spotless</groupId>
        <artifactId>spotless-maven-plugin</artifactId>
        <configuration>
          <java>
            <licenseHeader>
              <file>${maven.multiModuleProjectDirectory}/src/headers/java.txt</file>
            </licenseHeader>
            <palantirJavaFormat>
              <version>${palantir-java-format.version}</version>
            </palantirJavaFormat>
          </java>
          <pom>
            <licenseHeader>
              <file>${maven.multiModuleProjectDirectory}/src/headers/xml.txt</file>
              <delimiter>&lt;project</delimiter>
            </licenseHeader>
            <sortPom>
              <expandEmptyElements>false</expandEmptyElements>
              <!-- Maven Release plugin uses this style -->
              <spaceBeforeCloseEmptyElement>true</spaceBeforeCloseEmptyElement>
            </sortPom>
          </pom>
          <formats>
            <format>
              <includes>
                <include>**/*.adoc</include>
              </includes>
              <licenseHeader>
                <file>${maven.multiModuleProjectDirectory}/src/headers/adoc.txt</file>
                <delimiter>^=</delimiter>
              </licenseHeader>
              <endWithNewline />
              <trimTrailingWhitespace />
            </format>
            <format>
              <includes>
                <include>src/**/*.xml</include>
                <include>*.xml</include>
              </includes>
              <excludes>
                <exclude>pom.xml</exclude>
                <!-- The license header in changelog entry files causing Git to match irrelevant files.
                                     This is eventually causing merge conflicts.
                                     Hence, we avoid enforcing license headers there. -->
                <exclude>src/changelog/**/*.xml</exclude>
              </excludes>
              <licenseHeader>
                <file>${maven.multiModuleProjectDirectory}/src/headers/xml.txt</file>
                <skipLinesMatching>^&lt;\?xml.*\?&gt;$</skipLinesMatching>
                <delimiter>&lt;(!DOCTYPE|\w)</delimiter>
              </licenseHeader>
              <endWithNewline />
              <trimTrailingWhitespace />
            </format>
          </formats>
        </configuration>
      </plugin>

      <plugin>
        <groupId>org.apache.maven.plugins</groupId>
        <artifactId>maven-site-plugin</artifactId>
        <version>${maven-site-plugin.version}</version>
        <configuration>
          <topSiteURL>https://sbom-enforcer.github.io</topSiteURL>
        </configuration>
        <dependencies>
          <dependency>
            <groupId>org.asciidoctor</groupId>
            <artifactId>asciidoctor-parser-doxia-module</artifactId>
            <version>${asciidoctor-parser-doxia-module.version}</version>
          </dependency>
        </dependencies>
        <executions>
          <execution>
            <id>default-site</id>
            <configuration>
              <locales>default</locales>
              <attributes>
                <cyclonedx-version>${cyclonedx-maven-plugin.version}</cyclonedx-version>
                <project-version>${project.version}</project-version>
              </attributes>
            </configuration>
          </execution>
        </executions>
      </plugin>

    </plugins>
  </build>

  <reporting>
    <plugins>

      <plugin>
        <groupId>org.apache.maven.plugins</groupId>
        <artifactId>maven-project-info-reports-plugin</artifactId>
        <reportSets>
          <reportSet>
            <reports>
              <report>plugins</report>
              <report>team</report>
            </reports>
          </reportSet>
        </reportSets>
      </plugin>

    </plugins>
  </reporting>

  <profiles>

    <!--
      ~ Profile active for all JARs that will be published to Maven Central.
      ~ POMs are not published.
      -->
    <profile>

      <id>published-module</id>

      <activation>
        <file>
          <exists>src/main/java</exists>
        </file>
      </activation>

      <build>
        <plugins>
          <plugin>
            <groupId>org.codehaus.mojo</groupId>
            <artifactId>flatten-maven-plugin</artifactId>
            <executions>
              <execution>
                <id>flatten-all</id>
                <goals>
                  <goal>flatten</goal>
                </goals>
                <phase>process-resources</phase>
                <configuration>
                  <flattenMode>ossrh</flattenMode>
                  <omitExclusions>true</omitExclusions>
                </configuration>
              </execution>
              <execution>
                <id>clean-flattened-pom</id>
                <goals>
                  <goal>clean</goal>
                </goals>
                <phase>clean</phase>
              </execution>
            </executions>
          </plugin>

          <plugin>
            <groupId>biz.aQute.bnd</groupId>
            <artifactId>bnd-baseline-maven-plugin</artifactId>
            <executions>
              <execution>
                <id>check-compatibility</id>
                <goals>
                  <goal>baseline</goal>
                </goals>
              </execution>
            </executions>
          </plugin>
        </plugins>
      </build>

    </profile>

    <profile>

      <id>changelog-release</id>

      <build>

        <defaultGoal>log4j-changelog:release@release-changelog</defaultGoal>

        <plugins>

          <plugin>
            <groupId>org.apache.logging.log4j</groupId>
            <artifactId>log4j-changelog-maven-plugin</artifactId>
            <executions>
              <execution>
                <id>release-changelog</id>
                <configuration>
                  <releaseVersion>${project.version}</releaseVersion>
                </configuration>
              </execution>
            </executions>
          </plugin>
        </plugins>

      </build>

    </profile>

    <profile>

      <id>changelog-generate</id>

      <build>

        <defaultGoal>log4j-changelog:export@generate-changelog</defaultGoal>

        <plugins>

          <plugin>
            <groupId>org.apache.logging.log4j</groupId>
            <artifactId>log4j-changelog-maven-plugin</artifactId>
            <inherited>false</inherited>
            <executions>
              <execution>
                <id>generate-changelog</id>
                <configuration>
                  <outputDirectory>${project.basedir}/src/antora/modules/ROOT</outputDirectory>
                  <indexTemplates>
                    <template>
                      <source>index.adoc.ftl</source>
                      <target>pages/release-notes.adoc</target>
                    </template>
                  </indexTemplates>
                  <changelogTemplates>
                    <template>
                      <source>.release-notes.adoc.ftl</source>
                      <target>partials/release-notes/%v.adoc</target>
                    </template>
                  </changelogTemplates>
                </configuration>
              </execution>
            </executions>
          </plugin>
        </plugins>

      </build>

    </profile>

    <profile>

      <id>release</id>

      <build>
        <plugins>

          <plugin>
            <groupId>org.apache.maven.plugins</groupId>
            <artifactId>maven-enforcer-plugin</artifactId>
            <executions>
              <execution>
                <id>enforce-no-snapshots</id>
                <goals>
                  <goal>enforce</goal>
                </goals>
                <configuration>
                  <rules combine.self="override">
                    <requireReleaseDeps>
                      <message>A release cannot have SNAPSHOT dependencies</message>
                      <onlyWhenRelease>true</onlyWhenRelease>
                    </requireReleaseDeps>
                    <requireReleaseVersion>
                      <message>A release cannot be a SNAPSHOT version</message>
                    </requireReleaseVersion>
                  </rules>
                  <fail>true</fail>
                </configuration>
              </execution>
            </executions>
          </plugin>

          <plugin>
            <groupId>org.apache.maven.plugins</groupId>
            <artifactId>maven-gpg-plugin</artifactId>
            <version>${maven-gpg-plugin.version}</version>
            <executions>
              <execution>
                <id>sign-artifacts</id>
                <goals>
                  <goal>sign</goal>
                </goals>
                <phase>verify</phase>
              </execution>
            </executions>
          </plugin>

          <plugin>
            <groupId>org.apache.maven.plugins</groupId>
            <artifactId>maven-source-plugin</artifactId>
            <executions>
              <execution>
                <id>attach-sources</id>
                <goals>
                  <goal>jar-no-fork</goal>
                </goals>
              </execution>
            </executions>
          </plugin>

          <plugin>
            <groupId>org.apache.maven.plugins</groupId>
            <artifactId>maven-javadoc-plugin</artifactId>
            <executions>
              <execution>
                <id>attach-javadocs</id>
                <goals>
                  <goal>jar</goal>
                </goals>
                <configuration>
                  <notimestamp>true</notimestamp>
                </configuration>
              </execution>
            </executions>
          </plugin>

          <plugin>
            <groupId>org.sonatype.central</groupId>
            <artifactId>central-publishing-maven-plugin</artifactId>
            <extensions>true</extensions>
            <configuration>
              <excludeArtifacts>sbom-enforcer-parent</excludeArtifacts>
              <publishingServerId>central</publishingServerId>
            </configuration>
          </plugin>

        </plugins>
      </build>
    </profile>

    <!-- Dummy profile to trigger updates for these dependencies -->
    <profile>

      <id>dummy-dependabot</id>

      <dependencies>
        <dependency>
          <groupId>com.google.errorprone</groupId>
          <artifactId>error_prone_core</artifactId>
          <version>${error_prone.version}</version>
        </dependency>
        <dependency>
          <groupId>com.h3xstream.findsecbugs</groupId>
          <artifactId>findsecbugs-plugin</artifactId>
          <version>${findsecbugs-plugin.version}</version>
        </dependency>
        <dependency>
          <groupId>com.palantir.javaformat</groupId>
          <artifactId>palantir-java-format</artifactId>
          <version>${palantir-java-format.version}</version>
        </dependency>
      </dependencies>
    </profile>

  </profiles>
</project><|MERGE_RESOLUTION|>--- conflicted
+++ resolved
@@ -92,22 +92,14 @@
   <properties>
     <maven.compiler.release>17</maven.compiler.release>
     <project.build.sourceEncoding>UTF-8</project.build.sourceEncoding>
-<<<<<<< HEAD
-    <revision>0.1.0</revision>
-=======
     <revision>0.2.0</revision>
->>>>>>> 75693c99
 
     <!-- `bnd-maven-plugin` 7.x requires a Maven version `3.8.1` or higher -->
     <javaBuildVersion>17</javaBuildVersion>
     <minimalMavenBuildVersion>3.8.1</minimalMavenBuildVersion>
 
     <!-- Enable reproducible builds -->
-<<<<<<< HEAD
-    <project.build.outputTimestamp>2025-04-13T14:18:46Z</project.build.outputTimestamp>
-=======
     <project.build.outputTimestamp>2025-04-28T16:59:43Z</project.build.outputTimestamp>
->>>>>>> 75693c99
 
     <!-- Disable maven-site-plugin deploy -->
     <maven.site.deploy.skip>true</maven.site.deploy.skip>
